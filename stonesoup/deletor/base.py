# -*- coding: utf-8 -*-
from abc import abstractmethod

from ..base import Base


class Deletor(Base):
<<<<<<< HEAD
    """Deletor base class"""

    @abstractmethod
    def check_for_deletion(self):
        """Abstract method to check if a given track should be deleted"""
        pass

    def delete_tracks(self, tracks, **kwargs):
        """Generic/Base track deletion method.

        Iterates through all tracks in a given list and calls
        :py:meth:`~check_for_deletion` to determine which
        tracks should be deleted and which should survive.
=======
    """Deletor base class.

    Proposes tracks for deletion."""

    @abstractmethod
    def delete(self, tracks, **kwargs):
        """Returns set of tracks for deletion.
>>>>>>> 579c49e2

        Parameters
        ----------
        tracks : set of :class:`~.Track`
<<<<<<< HEAD
            A set of :class:`~.Track` objects
=======
            Tracks to be checked for possible deletion.
>>>>>>> 579c49e2

        Returns
        -------
        : set of :class:`~.Track`
<<<<<<< HEAD
            Set of tracks proposed for deletion.
        """

        return {track
                for track in tracks
                if self.check_for_deletion(track, **kwargs)}
=======
            Tracks proposed for deletion.

        """
        raise NotImplemented
>>>>>>> 579c49e2
<|MERGE_RESOLUTION|>--- conflicted
+++ resolved
@@ -5,8 +5,10 @@
 
 
 class Deletor(Base):
-<<<<<<< HEAD
-    """Deletor base class"""
+    """Deletor base class.
+
+    Proposes tracks for deletion.
+    """
 
     @abstractmethod
     def check_for_deletion(self):
@@ -19,38 +21,18 @@
         Iterates through all tracks in a given list and calls
         :py:meth:`~check_for_deletion` to determine which
         tracks should be deleted and which should survive.
-=======
-    """Deletor base class.
-
-    Proposes tracks for deletion."""
-
-    @abstractmethod
-    def delete(self, tracks, **kwargs):
-        """Returns set of tracks for deletion.
->>>>>>> 579c49e2
 
         Parameters
         ----------
         tracks : set of :class:`~.Track`
-<<<<<<< HEAD
             A set of :class:`~.Track` objects
-=======
-            Tracks to be checked for possible deletion.
->>>>>>> 579c49e2
 
         Returns
         -------
         : set of :class:`~.Track`
-<<<<<<< HEAD
             Set of tracks proposed for deletion.
         """
 
         return {track
                 for track in tracks
-                if self.check_for_deletion(track, **kwargs)}
-=======
-            Tracks proposed for deletion.
-
-        """
-        raise NotImplemented
->>>>>>> 579c49e2
+                if self.check_for_deletion(track, **kwargs)}