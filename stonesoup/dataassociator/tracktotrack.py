from operator import attrgetter
from typing import Set

<<<<<<< HEAD
from .base import TwoTrackToTrackAssociator
from .general import OneToOneAssociator
=======
from ordered_set import OrderedSet

from .base import TrackToTrackAssociator
>>>>>>> 71b47f9c
from ..base import Property
from ..measures import Measure, Euclidean, EuclideanWeighted
from ..non_state_measures import TrackMeasure
from ..types.association import AssociationSet, TimeRangeAssociation, Association
from ..types.groundtruth import GroundTruthPath
from ..types.track import Track
from ..types.time import TimeRange
from ._assignment import multidimensional_deconfliction


class TrackToTrackCounting(TwoTrackToTrackAssociator):
    """Track to track associator based on the Counting Technique

    Compares two sets of :class:`~.tracks`, each formed of a sequence of
    :class:`~.State` objects and returns an :class:`~.Association` object for
    each time at which the two :class:`~.State` within the :class:`~.tracks`
    are assessed to be associated.

    Uses an algorithm called the Counting Technique [1]_.
    Associations are triggered by track states being within a threshold
    distance for a given number of timestamps. Associations are terminated when
    either the two :class:`~.tracks` end or the two :class:`~.State` are
    separated by a distance greater than the threshold at the next time step.

    References
    ----------
    .. [1] J. Å. Sagild, A. Gullikstad Hem and E. F. Brekke,
           "Counting Technique versus Single-Time Test for Track-to-Track Association,"
           2021 IEEE 24th International Conference on Information Fusion (FUSION), 2021, pp. 1-7
    Note
    ----
    Association is not prioritised based on historic associations or distance.
    If, at a specific time step, the :class:`~.State` of one of the
    :class:`~.tracks` is assessed as close to more than one track then an
    :class:`~.Association` object will be return for all possible association
    combinations.


    """

    association_threshold: float = Property(
        doc="Threshold distance measure which states must be within for an "
            "association to be recorded")
    consec_pairs_confirm: int = Property(
        default=3,
        doc="Number of consecutive time instances which track pairs are "
            "required to be within a specified threshold in order for an "
            "association to be formed. Default is 3")
    consec_misses_end: int = Property(
        default=2,
        doc="Number of consecutive time instances which track pairs are "
            "required to exceed a specified threshold in order for an "
            "association to be ended. Default is 2")
    measure: Measure = Property(
        default=None,
        doc="Distance measure to use. Must use :class:`~.measures.EuclideanWeighted()` if "
            "`use_positional_only` set to True.  Default  is "
            ":class:`~.measures.EuclideanWeighted()` using :attr:`use_positional_only` "
            "and :attr:`pos_map`.  Note if neither are provided this is equivalent to a "
            "standard Euclidean")
    pos_map: list = Property(
        default=None,
        doc="List of items specifying the mapping of the position components "
            "of the state space for :attr:`tracks_set_1`.  "
            "Defaults to whole :class:`~.array.StateVector()`, but must be provided whenever "
            ":attr:`use_positional_only` is set to True")
    use_positional_only: bool = Property(
        default=True,
        doc="If `True`, the differences in velocity/acceleration values for each state are "
            "ignored in the calculation for the association threshold.  Default is `True`"
    )
    position_weighting: float = Property(
        default=0.6,
        doc="If :attr:`use_positional_only` is set to False, this decides how much to weight "
            "position components compared to others (such as velocity).  "
            "Default is 0.6"
    )
    one_to_one: bool = Property(
        default=False,
        doc="If True, it is ensured no two associations ever contain the same track "
            "at the same time"
    )

    def associate_tracks(self, tracks_set_1: Set[Track], tracks_set_2: Set[Track]):
        """Associate two sets of tracks together.

        Parameters
        ----------
        tracks_set_1 : set of :class:`~.Track` objects
            Tracks to associate to track set 2
        tracks_set_2 : set of :class:`~.Track` objects
            Tracks to associate to track set 1

        Returns
        -------
        AssociationSet
            Contains a set of :class:`~.Association` objects

        """
        if self.position_weighting > 1 or self.position_weighting < 0:
            raise ValueError("Position weighting must be between 0 and 1")
        if not self.pos_map and self.use_positional_only:
            raise ValueError("Must provide mapping of position components to pos_map")

        if not self.measure:
            state1 = next(iter(tracks_set_1))[0]
            total = len(state1.state_vector)
            if not self.pos_map:
                self.pos_map = [i for i in range(total)]

            pos_map_len = len(self.pos_map)
            if not self.use_positional_only and total - pos_map_len > 0:
                v_weight = (1 - self.position_weighting) / (total - pos_map_len)
                p_weight = self.position_weighting / pos_map_len
            else:
                p_weight = 1 / pos_map_len
                v_weight = 0

            weights = [p_weight if i in self.pos_map else v_weight
                       for i in range(total)]

            self.measure = EuclideanWeighted(weighting=weights)

        associations = set()
        for track2 in tracks_set_2:
            truth_timestamps = [state.timestamp for state in track2.states]
            for track1 in tracks_set_1:

                track1_states = sorted(
                    (state
                     for state in track1
                     if state.timestamp in truth_timestamps),
                    key=attrgetter('timestamp'))
                track_timestamps = [state.timestamp for state in track1_states]

                track2_states = sorted(
                    (state
                     for state in track2
                     if state.timestamp in track_timestamps),
                    key=attrgetter('timestamp'))

                if not (track1_states and track2_states):
                    continue

                # At this point we should have two lists of states from
                # track1 and 2 only at the times that they both existed

                n_successful = 0
                n_unsuccessful = 0
                start_timestamp = None
                end_timestamp = None
                # Loop through every detection pair and form associations
                for state1, state2 in zip(track1_states, track2_states):

                    distance = self.measure(state1, state2)

                    if distance <= self.association_threshold:
                        n_successful += 1
                        n_unsuccessful = 0

                        if n_successful == 1:
                            first_timestamp = state1.timestamp
                        if n_successful == self.consec_pairs_confirm:
                            start_timestamp = first_timestamp
                    else:
                        n_successful = 0
                        n_unsuccessful += 1

                        if n_unsuccessful == 1:
                            end_timestamp = state1.timestamp

                        if n_unsuccessful >= self.consec_misses_end and \
                                start_timestamp:
                            associations.add(TimeRangeAssociation(
                                OrderedSet((track1, track2)),
                                TimeRange(start_timestamp, end_timestamp)))
                            start_timestamp = None

                # close any open associations
                if start_timestamp:
                    end_timestamp = track1_states[-1].timestamp
                    associations.add(TimeRangeAssociation(
                        OrderedSet((track1, track2)),
                        TimeRange(start_timestamp, end_timestamp)))

        if self.one_to_one:
            return multidimensional_deconfliction(AssociationSet(associations))
        else:
            return AssociationSet(associations)


class TrackToTruth(TwoTrackToTrackAssociator):
    """Track to truth associator

    Compares two sets of :class:`~.Track`, each formed of a sequence of
    :class:`~.State` objects and returns an :class:`~.Association` object for
    each time at which a the two :class:`~.State` within the :class:`~.Track`
    are assessed to be associated. Tracks are considered to be associated with
    the Truth if the true :class:`~.State` is the closest to the track and
    within the specified distance for a specified number of time steps.

    Associations between Truth and Track if the Truth is no longer the
    'closest' to the track or the distance exceeds the specified threshold for
    a specified number of consecutive time steps.

    Associates will be ended by consec_misses_end before any new associations
    are considered even if consec_pairs_confirm < consec_misses_end

    Note
    ----
    Tracks can only be associated with one Truth (one-2-one relationship) at a
    given time step however a Truth track can be associated with multiple
    Tracks (one-2-many relationship).
    """

    association_threshold: float = Property(
        doc="Threshold distance measure which states must be within for an "
            "association to be recorded")
    consec_pairs_confirm: int = Property(
        default=3,
        doc="Number of consecutive time instances which track-truth pairs are "
            "required to be within a specified threshold in order for an "
            "association to be formed. Default is 3")
    consec_misses_end: int = Property(
        default=2,
        doc="Number of consecutive time instances which track-truth pairs are "
            "required to exceed a specified threshold in order for an "
            "association to be ended. Default is 2")
    measure: Measure = Property(
        default=Euclidean(),
        doc="Distance measure to use. Default :class:`~.measures.Euclidean()`")

    def associate_tracks(self, tracks_set: Set[Track], truth_set: Set[GroundTruthPath]):
        """Associate Tracks

        Method compares to sets of :class:`~.Track` objects and will determine
        associations between the two sets.

        Parameters
        ----------
        tracks_set : set of :class:`~.Track` objects
            Tracks to associate to truth
        truth_set : set of :class:`~.GroundTruthPath` objects
            Truth to associate to tracks

        Returns
        -------
        AssociationSet
            Contains a set of :class:`~.Association` objects
        """

        associations = set()

        for track in tracks_set:

            current_truth = None
            potential_truth = None
            n_potential_successes = 0
            n_failures = 0
            potential_start_timestep = None
            start_timestamp = None
            end_timestamp = None

            truth_state_iters = {truth: GroundTruthPath.last_timestamp_generator(truth)
                                 for truth in truth_set}
            truth_states = {truth: next(truth_state_iter)
                            for truth, truth_state_iter in truth_state_iters.items()}

            for track_state in Track.last_timestamp_generator(track):

                min_dist = None
                min_truth = None

                for truth in truth_set:
                    if truth[0].timestamp > track_state.timestamp \
                            or truth[-1].timestamp < track_state.timestamp:
                        continue

                    while truth_states[truth].timestamp < track_state.timestamp:
                        truth_states[truth] = next(truth_state_iters[truth])
                    truth_state = truth_states[truth]
                    if truth_state.timestamp != track_state.timestamp:
                        continue

                    distance = self.measure(track_state, truth_state)
                    if min_dist and distance < min_dist:
                        min_dist = distance
                        min_truth = truth
                    elif not min_dist \
                            and distance < self.association_threshold:
                        min_dist = distance
                        min_truth = truth

                # If there is not a truth track currently
                # considered to be associated to the track
                if not current_truth:
                    # If no truth associated then there's nothing to consider
                    if min_truth is None:
                        n_potential_successes = 0
                        potential_truth = None
                        potential_start_timestep = None
                    # If the latest closest truth is not being assessed
                    # as the likely truth make it so
                    elif potential_truth is not min_truth:
                        potential_truth = min_truth
                        n_potential_successes = 1
                        potential_start_timestep = track_state.timestamp

                    # Otherwise increse the number of times
                    # this truth appears in a row
                    else:
                        n_potential_successes += 1
                    # If the threshold of continuous
                    # similar matches has been made
                    if n_potential_successes >= self.consec_pairs_confirm:
                        current_truth = min_truth
                        start_timestamp = potential_start_timestep
                        end_timestamp = track_state.timestamp
                        potential_start_timestep = None
                        potential_truth = None
                        n_potential_successes = 0

                # Otherwise if there is a track currently
                # considered as the association
                else:
                    # If the closest track this time is the same
                    # update the end time (time of last association)
                    if min_truth == current_truth:
                        n_failures = 0
                        end_timestamp = track_state.timestamp
                    # Otherwise record the failed match and how
                    # many times it's been the same different
                    # potential track in a row
                    else:
                        n_failures += 1
                        if min_truth and min_truth is potential_truth:
                            n_potential_successes += 1
                        else:
                            potential_truth = min_truth
                            potential_start_timestep = track_state.timestamp
                            n_potential_successes = 1

                    # If there have been enough failed matches
                    # in a row end the association and record
                    if n_failures >= self.consec_misses_end:
                        associations.add(TimeRangeAssociation(
                            OrderedSet((track, current_truth)),
                            TimeRange(start_timestamp, end_timestamp)))

                        # If the current potential association
                        # is strong enough to confirm then do so
                        if n_potential_successes >= self.consec_pairs_confirm:

                            current_truth = potential_truth
                            start_timestamp = potential_start_timestep
                            end_timestamp = track_state.timestamp

                        else:
                            # Otherwise wait for a new
                            # association to be good enough
                            current_truth = None
                            start_timestamp = None
                            end_timestamp = None

            # Close any open associations when the track ends
            if current_truth:

                associations.add(TimeRangeAssociation(
                    OrderedSet((track, current_truth)),
                    TimeRange(start_timestamp, end_timestamp)))

        return AssociationSet(associations)


class TrackIDbased(TwoTrackToTrackAssociator):
    """Track ID based associator

        Compares set of :class:`~.Track` objects to set of :class:`~.GroundTruth` objects,
        each formed of a sequence of :class:`~.State` objects and returns an
        :class:`~.Association` object for each time at which a the two :class:`~.State`
        within the :class:`~.Track` and :class:`~.GroundTruthPath` are assessed to be associated.
        Tracks are considered to be associated with the Ground Truth if the ID of the Track
        is the same as the ID of the Ground Truth.
        """

    def associate_tracks(self, tracks_set, truths_set):
        """Associate two sets of tracks together.

               Parameters
               ----------
               tracks_set : list of :class:`~.Track` objects
                   Tracks to associate to ground truths set
               truths_set: list of :class:`~.GroundTruthPath` objects
                   Ground truths to associate to tracks set

               Returns
               -------
               AssociationSet
                   Contains a set of :class:`~.Association` objects

               """

        associations = set()

        for track in tracks_set:
            for truth in truths_set:
                if track.id == truth.id:
                    try:
                        associations.add(
                            TimeRangeAssociation(OrderedSet((track, truth)),
                                                 TimeRange(max(track[0].timestamp,
                                                               truth[0].timestamp),
                                                           min(track[-1].timestamp,
                                                               truth[-1].timestamp))))
                    except (TypeError, ValueError):
                        # A timestamp is None, or non-overlapping timestamps (start > end)
                        associations.add(Association(OrderedSet((track, truth))))

        return AssociationSet(associations)


class OneToOneTrackAssociator(TwoTrackToTrackAssociator, OneToOneAssociator):
    """ Uses the :class:`~.OneToOneAssociator` to associate tracks together """

    measure: TrackMeasure = Property()

    def associate_tracks(self, *tracks_sets: Set[Track]) -> AssociationSet:
        if len(tracks_sets) != 2:  # Should have two sets of tracks
            raise ValueError("There should be two sources of tracks to compare")

        tracks_a, tracks_b = tracks_sets

        associated_tracks, _, _ = self.associate(tracks_a, tracks_b)

        return associated_tracks<|MERGE_RESOLUTION|>--- conflicted
+++ resolved
@@ -1,14 +1,10 @@
 from operator import attrgetter
 from typing import Set
 
-<<<<<<< HEAD
+from ordered_set import OrderedSet
+
 from .base import TwoTrackToTrackAssociator
 from .general import OneToOneAssociator
-=======
-from ordered_set import OrderedSet
-
-from .base import TrackToTrackAssociator
->>>>>>> 71b47f9c
 from ..base import Property
 from ..measures import Measure, Euclidean, EuclideanWeighted
 from ..non_state_measures import TrackMeasure
