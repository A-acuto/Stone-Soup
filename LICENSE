--- conflicted
+++ resolved
@@ -1,19 +1,12 @@
 MIT License
 
-<<<<<<< HEAD
 © Crown Copyright 2017-2023 Defence Science and Technology Laboratory UK
 © Crown Copyright 2018-2023 Defence Research and Development Canada / Recherche et développement pour la défense Canada
 © Copyright 2018-2023 University of Liverpool UK
 © Copyright 2020-2023 Fraunhofer FKIE
 © Copyright 2020-2023 John Hiles
 © Copyright 2020-2023 Riskaware Ltd
-=======
-© Crown Copyright 2017-2022 Defence Science and Technology Laboratory UK
-© Crown Copyright 2018-2022 Defence Research and Development Canada / Recherche et développement pour la défense Canada
-© Copyright 2018-2022 University of Liverpool UK
-© Copyright 2020-2022 John Hiles
-© Copyright 2021 Roke Manor Research Ltd UK
->>>>>>> acf613c6
+© Copyright 2021-2023 Roke Manor Research Ltd UK
 
 Permission is hereby granted, free of charge, to any person obtaining a copy
 of this software and associated documentation files (the "Software"), to deal
