[metadata]
name = stonesoup
description = A tracking and state estimation framework
long_description = file: README.md
long_description_content_type = text/markdown
maintainer = Defence Science and Technology Laboratory UK
maintainer_email = stonesoup@dstl.gov.uk
url = https://github.com/dstl/Stone-Soup
license = MIT
classifiers =
    Development Status :: 4 - Beta
    Intended Audience :: Science/Research
    License :: OSI Approved :: MIT License
    Operating System :: OS Independent
    Programming Language :: Python :: 3 :: Only
    Topic :: Scientific/Engineering

[options]
python_requires = >=3.7
packages = find:
install_requires =
    matplotlib
    numpy>=1.17
    ordered-set
    pymap3d
    ruamel.yaml>=0.16.5
    rtree
    scipy
    utm

[options.extras_require]
dev =
    flake8<5
    folium
<<<<<<< HEAD
    h5py
    pandas
=======
    ortools
>>>>>>> acf613c6
    pillow
    plotly
    pytest-flake8
    pytest-cov
    pytest-remotedata
    Sphinx
    sphinx_rtd_theme
    sphinx-gallery>=0.10.1
video =
    ffmpeg-python
    moviepy
    opencv-python
tensorflow =
    tensorflow>=2.2.0
tensornets =
    tensorflow>=2.2.0
    tensornets
<<<<<<< HEAD
orbital = 
    astropy
=======
mfa =
    ortools
>>>>>>> acf613c6

[options.packages.find]
exclude =
    docs
    *.tests<|MERGE_RESOLUTION|>--- conflicted
+++ resolved
@@ -32,12 +32,9 @@
 dev =
     flake8<5
     folium
-<<<<<<< HEAD
     h5py
     pandas
-=======
     ortools
->>>>>>> acf613c6
     pillow
     plotly
     pytest-flake8
@@ -55,13 +52,10 @@
 tensornets =
     tensorflow>=2.2.0
     tensornets
-<<<<<<< HEAD
-orbital = 
+orbital =
     astropy
-=======
 mfa =
     ortools
->>>>>>> acf613c6
 
 [options.packages.find]
 exclude =
